--- conflicted
+++ resolved
@@ -44,13 +44,9 @@
 jumphash = "0.1"
 lalrpop-util = "0.19"
 lazy_static = "1.4"
-<<<<<<< HEAD
 log = "0.4"
 log4rs = "1.2.0"
-matches = "0.1.9"
-=======
 matches = "0.1.10"
->>>>>>> eae0565e
 percent-encoding = "2.1"
 rand = { version = "0.8", features = ["small_rng"] }
 regex = "1"
