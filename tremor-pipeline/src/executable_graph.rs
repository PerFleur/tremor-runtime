--- conflicted
+++ resolved
@@ -255,15 +255,12 @@
     pub(crate) last_metrics: u64,
     pub(crate) metric_interval: Option<u64>,
     pub(crate) metrics_channel: MetricsSender,
-<<<<<<< HEAD
-
+    
     #[allow(dead_code)]
     // TODO fix
     pub(crate) logging_channel: LoggingSender,
-=======
     /// outputs in pipeline
     pub outputs: HashMap<Cow<'static, str>, usize>,
->>>>>>> cc720e1c
     /// snot
     pub insights: Vec<(usize, Event)>,
     /// the dot representation of the graph
